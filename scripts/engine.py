import json as js
import logging
import multiprocessing
import os
import shutil
import signal
import subprocess
import sys
import tempfile
import time
from ConfigParser import ConfigParser

import requests

import scripts
from scripts import mmt_javamain
from scripts.evaluation import MMTTranslator, GoogleTranslate, BLEUScore, MatecatScore, TranslateError, \
    HumanEvaluationFileOutputter
from scripts.libs import fileutils, daemon, shell
from scripts.mt import ParallelCorpus
from scripts.mt.contextanalysis import ContextAnalyzer
from scripts.mt.lm import LanguageModel
from scripts.mt.moses import Moses, MosesFeature, LexicalReordering
from scripts.mt.phrasetable import WordAligner, SuffixArraysPhraseTable
from scripts.mt.processing import Preprocessor, TrainingPreprocessor, TMCleaner

__author__ = 'Davide Caroselli'

DEFAULT_MMT_API_PORT = 8045
DEFAULT_MMT_CLUSTER_PORTS = [5016, 5017]

logger = logging.getLogger()


# ==============================
# Base classes
# ==============================

class IllegalStateException(Exception):
    def __init__(self, error):
        self.message = error


class IllegalArgumentException(Exception):
    def __init__(self, error):
        self.message = error


class _MMTRuntimeComponent:
    def __init__(self, engine_name, component_name):
        self.__engine = engine_name
        self.__component = component_name

        self.__runtime_path = os.path.join(scripts.RUNTIME_DIR, engine_name, component_name)
        self.__logs_path = os.path.join(self.__runtime_path, 'logs')
        self.__temp_path = os.path.join(self.__runtime_path, 'tmp')

    def _get_runtimedir(self, ensure=True):
        if ensure and not os.path.isdir(self.__logs_path):
            fileutils.makedirs(self.__runtime_path, exist_ok=True)
        return self.__runtime_path

    def _get_logfile(self, name, ensure=True):
        if ensure and not os.path.isdir(self.__logs_path):
            fileutils.makedirs(self.__logs_path, exist_ok=True)

        return os.path.join(self.__logs_path, name + '.log')

    def _get_tempdir(self, name, ensure=True):
        if ensure and not os.path.isdir(self.__temp_path):
            fileutils.makedirs(self.__temp_path, exist_ok=True)

        folder = os.path.join(self.__temp_path, name)

        if ensure:
            shutil.rmtree(folder, ignore_errors=True)
            os.makedirs(folder)

        return folder

    def _clear_tempdir(self):
        shutil.rmtree(self.__temp_path, ignore_errors=True)


class _ProcessMonitor:
    def __init__(self, pidfile):
        self._pidfile = pidfile
        self._process = None
        self._stop_requested = False

    def _get_pid(self):
        pid = 0

        if os.path.isfile(self._pidfile):
            with open(self._pidfile) as pid_file:
                pid = int(pid_file.read())

        return pid

    def _set_pid(self, pid):
        parent_dir = os.path.abspath(os.path.join(self._pidfile, os.pardir))
        if not os.path.isdir(parent_dir):
            fileutils.makedirs(parent_dir, exist_ok=True)

        with open(self._pidfile, 'w') as pid_file:
            pid_file.write(str(pid))

    def is_running(self):
        pid = self._get_pid()

        if pid == 0:
            return False

        return daemon.is_running(pid)

    def start(self, daemonize=True):
        if self.is_running():
            raise IllegalStateException('process is already running')

        i_am_a_daemon = daemon.daemonize() if daemonize else True

        if i_am_a_daemon:
            self._set_pid(os.getpid())

            signal.signal(signal.SIGINT, self._kill_handler)
            signal.signal(signal.SIGTERM, self._kill_handler)

            code = 1

            while not self._stop_requested and code > 0 and code != -signal.SIGINT and code != -signal.SIGTERM:
                self._process = self._start_process()
                self._process.wait()
                code = self._process.returncode
        else:
            success = False
            for _ in range(0, 5):
                time.sleep(1)

                success = self._check_process_status()
                if success:
                    break

            return success

    def _start_process(self):
        pass

    def _check_process_status(self):
        return self.is_running()

    def _kill_handler(self, sign, _):
        self._stop_requested = True

        self._process.send_signal(sign)
        self._process.wait()

        exit(0)

    # after this amount of seconds, there is no excuse for a process to still be there.
    SIGTERM_TIMEOUT = 60 * 5

    def stop(self):
        pid = self._get_pid()

        if not self.is_running():
            raise IllegalStateException('process is not running')

        try:
            os.kill(pid, signal.SIGTERM)
            daemon.wait(pid, _ProcessMonitor.SIGTERM_TIMEOUT)
        except daemon.TimeoutExpired:
            # firin mah lazer!!1
            os.kill(pid, signal.SIGKILL)
            daemon.wait(pid)


# ==============================
# Engine
# ==============================

class _MMTEngineBuilderLogger:
    def __init__(self, count, line_len=70):
        self.line_len = line_len
        self.count = count
        self._current_step = 0
        self._step = None

    def start(self, engine, bilingual_corpora, monolingual_corpora):
        print '\n=========== TRAINING STARTED ===========\n'
        print 'ENGINE:  %s' % engine.name
        print 'BILINGUAL CORPORA: %d documents' % len(bilingual_corpora)
        print 'MONOLINGUAL CORPORA: %d documents' % len(monolingual_corpora)
        print 'LANGS:   %s > %s' % (engine.source_lang, engine.target_lang)
        print
        sys.stdout.flush()

    def step(self, step):
        self._step = step
        self._current_step += 1
        return self

    def completed(self):
        print '\n=========== TRAINING SUCCESS ===========\n'
        print 'You can now start, stop or check the status of the server with command:'
        print '\t./mmt start|stop|status'
        print
        sys.stdout.flush()

    def __enter__(self):
        message = 'INFO: (%d of %d) %s... ' % (self._current_step, self.count, self._step)
        print message.ljust(self.line_len),
        sys.stdout.flush()

        self._start_time = time.time()
        return self

    def __exit__(self, *_):
        self._end_time = time.time()
        print 'DONE (in %ds)' % int(self._end_time - self._start_time)
        sys.stdout.flush()


class _MMTEngineBuilder(_MMTRuntimeComponent):
    def __init__(self, engine):
        _MMTRuntimeComponent.__init__(self, engine.name, 'training')
        self._engine = engine

    def build(self, roots, debug=False, steps=None, split_trainingset=True):
        source_lang = self._engine.source_lang
        target_lang = self._engine.target_lang

        bilingual_corpora, monolingual_corpora = ParallelCorpus.splitlist(source_lang, target_lang, roots=roots)

        if len(bilingual_corpora) == 0:
            raise IllegalArgumentException('empty corpora provided')

        if steps is None:
            steps = self._engine.training_steps
        else:
            unknown_steps = [step for step in steps if step not in self._engine.training_steps]
            if len(unknown_steps) > 0:
                raise IllegalArgumentException('Unknown training steps: ' + str(unknown_steps))

        # Current implementation of AdaptiveLM is not useful during translation.
        # We chose to skip thi component for the moment.
        #steps = steps[:]
        #if 'adaptive_lm' in steps:
        #    steps.remove('adaptive_lm')

        cmdlogger = _MMTEngineBuilderLogger(len(steps) + 1)
        cmdlogger.start(self._engine, bilingual_corpora, monolingual_corpora)

        shutil.rmtree(self._engine.path, ignore_errors=True)
        os.makedirs(self._engine.path)

        try:
            corpora_roots = roots

            unprocessed_bicorpora = bilingual_corpora
            unprocessed_mocorpora = monolingual_corpora

            # TM cleanup
            if 'tm_cleanup' in steps:
                with cmdlogger.step('TMs clean-up') as _:
                    cleaned_output = self._get_tempdir('clean_tms')
                    self._engine.cleaner.clean(source_lang, target_lang, roots, cleaned_output)

                    for corpus in monolingual_corpora:
                        cfile = corpus.get_file(target_lang)
                        link = os.path.join(cleaned_output, os.path.basename(cfile))
                        os.symlink(cfile, link)

                    corpora_roots = [cleaned_output]
                    unprocessed_bicorpora, unprocessed_mocorpora = ParallelCorpus.splitlist(source_lang, target_lang,
                                                                                            roots=corpora_roots)

            # Preprocessing
            processed_bicorpora = unprocessed_bicorpora
            processed_mocorpora = unprocessed_mocorpora

            if 'preprocess' in steps:
                with cmdlogger.step('Corpora preprocessing') as _:
                    preprocessor_output = self._get_tempdir('preprocessed')
                    processed_bicorpora, processed_mocorpora = self._engine.training_preprocessor.process(
                        source_lang, target_lang, corpora_roots, preprocessor_output,
                        (self._engine.data_path if split_trainingset else None)
                    )

            # Training Context Analyzer
            if 'context_analyzer' in steps:
                with cmdlogger.step('Context Analyzer training') as _:
                    log_file = self._get_logfile('context')
                    self._engine.analyzer.create_index(unprocessed_bicorpora, source_lang, log_file=log_file)

            # Training Adaptive Language Model (on the target side of all bilingual corpora)
            if 'adaptive_lm' in steps:
                with cmdlogger.step('Adaptive Language Model training') as _:
                    working_dir = self._get_tempdir('adaptive_lm')
                    log_file = self._get_logfile('lm')
                    self._engine.adaptive_lm.train(processed_bicorpora, target_lang, working_dir, log_file)

            # Training Background Static Language Model (on all available monolingual corpora)
            if 'static_lm' in steps:
                with cmdlogger.step('Background Language Model training') as _:
                    working_dir = self._get_tempdir('static_lm')
                    log_file = self._get_logfile('lm')
                    self._engine.static_lm.train(processed_bicorpora + processed_mocorpora,
                                                 target_lang, working_dir, log_file)

            # Training Translation Model
            if 'tm' in steps:
                with cmdlogger.step('Translation Model training') as _:
                    working_dir = self._get_tempdir('tm')
                    log_file = self._get_logfile('tm')
                    self._engine.pt.train(processed_bicorpora, self._engine.aligner, working_dir, log_file)

            # Writing config file
            with cmdlogger.step('Writing config files') as _:
                self._engine.moses.create_ini()
                self._engine.write_config()

            cmdlogger.completed()
        except Exception as e:
            logger.exception(e)
            raise
        finally:
            if not debug:
                self._clear_tempdir()


class MMTEngine:
    injector_section = 'engine'
    injectable_fields = {
        'adaptive_lm_type': ('Adaptive LM implementation',
                             (basestring, LanguageModel.available_types), 'MultiplexedIRSTLM'),
        'static_lm_type': ('Background LM implementation',
                           (basestring, LanguageModel.available_types), 'KenLM'),
        'aligner_type': ('Aligner implementation',
                         (basestring, WordAligner.available_types), WordAligner.available_types[0]),
    }

    training_steps = ['tm_cleanup', 'preprocess', 'context_analyzer', 'adaptive_lm', 'static_lm', 'tm']

    def __init__(self, langs=None, name=None):
        self.name = name if name is not None else 'default'
        self.source_lang = langs[0] if langs is not None else None
        self.target_lang = langs[1] if langs is not None else None

        self._adaptive_lm_type = None  # Injected
        self._static_lm_type = None  # Injected
        self._aligner_type = None  # Injected

        self._config = None

        self.path = os.path.join(scripts.ENGINES_DIR, self.name)

        self.data_path = os.path.join(self.path, 'data')
        self.models_path = os.path.join(self.path, 'models')

        self._config_file = os.path.join(self.path, 'engine.ini')
        self._pt_model = os.path.join(self.models_path, 'phrase_tables')
        self._adaptive_lm_model = os.path.join(self.models_path, 'lm_adaptive', 'adaptive.lm')
        self._static_lm_model = os.path.join(self.models_path, 'lm_static', 'background.lm')
        self._context_index = os.path.join(self.models_path, 'context', 'index')
        self._moses_ini_file = os.path.join(self.models_path, 'moses.ini')

        self.builder = _MMTEngineBuilder(self)

        self._optimal_weights = None

    def exists(self):
        return os.path.isfile(self._config_file)

    def _on_fields_injected(self, injector):
        if self.target_lang is None or self.source_lang is None:
            config = self.config

            if config is not None:
                self.target_lang = config.get(self.injector_section, 'target_lang')
                self.source_lang = config.get(self.injector_section, 'source_lang')

        if self.target_lang is None or self.source_lang is None:
            raise IllegalStateException('Engine target language or source language must be specified')

        self.training_preprocessor = TrainingPreprocessor()
        self.preprocessor = Preprocessor()

        self.analyzer = injector.inject(ContextAnalyzer(self._context_index))
        self.cleaner = TMCleaner()

        self.pt = injector.inject(SuffixArraysPhraseTable(self._pt_model, (self.source_lang, self.target_lang)))
        self.aligner = injector.inject(WordAligner.instantiate(self._aligner_type))
        self.static_lm = injector.inject(LanguageModel.instantiate(self._static_lm_type, self._static_lm_model))
        self.adaptive_lm = injector.inject(LanguageModel.instantiate(self._adaptive_lm_type, self._adaptive_lm_model, self.static_lm))

        self.moses = injector.inject(Moses(self._moses_ini_file))
        self.moses.add_feature(MosesFeature('UnknownWordPenalty'))
        self.moses.add_feature(MosesFeature('WordPenalty'))
        self.moses.add_feature(MosesFeature('Distortion'))
        self.moses.add_feature(MosesFeature('PhrasePenalty'))
        self.moses.add_feature(self.pt, 'PT0')
        self.moses.add_feature(LexicalReordering(), 'DM0')
        #self.moses.add_feature(self.static_lm, 'StaticLM')
        self.moses.add_feature(self.adaptive_lm, 'muxlm')

        self._optimal_weights = {
<<<<<<< HEAD
            #'StaticLM': [0.0310696],
            'muxlm': [0.03],
            'DM0': [0.0281009, 0.0254415, 0.0229716, 0.0334702, 0.0440066, 0.0106037, 0.163133, 0.179085],
            'Distortion0': [0.00517499],
            'WordPenalty0': [-0.124562],
            'PhrasePenalty0': [-0.165601],
            'PT0': [8.95681E-4, 0.0163699, 0.102362, 0.0310822, 0.0160701],
=======
            'StaticLM': [0.0479499],
            'DM0': [0.0190023, 0.0340374, 0.0498094, 0.0268307, 0.162592, 0.0265619, 0.202375, 3.65487E-4],
            'Distortion0': [0.0327652],
            'WordPenalty0': [-0.093101],
            'PhrasePenalty0': [-0.207421],
            'PT0': [-0.00105085, 0.00839102, 0.00796365, 0.0356109, 0.0441722],
>>>>>>> 36835cac
        }

        if self._config is None:
            self._config = injector.to_config()
            self._config.set(self.injector_section, 'source_lang', self.source_lang)
            self._config.set(self.injector_section, 'target_lang', self.target_lang)

    @property
    def config(self):
        if self._config is None and os.path.isfile(self._config_file):
            self._config = ConfigParser()
            self._config.read(self._config_file)
        return self._config

    def write_config(self):
        with open(self._config_file, 'wb') as out:
            self._config.write(out)

            if self._optimal_weights is not None and len(self._optimal_weights) > 0:
                out.write('[weights]\n')

                for name, weights in self._optimal_weights.iteritems():
                    out.write(name)
                    out.write(' = ')
                    out.write(' '.join([str(w) for w in weights]))
                    out.write('\n')


# ==============================
# MMT Components
# ==============================


class _TuningProcessLogger:
    def __init__(self, count, line_len=70):
        self.line_len = line_len
        self.count = count
        self._current_step = 0
        self._step = None
        self._api_port = None

    def start(self, server, corpora):
        engine = server.engine
        self._api_port = server.api_port

        print '\n============ TUNING STARTED ============\n'
        print 'ENGINE:  %s' % engine.name
        print 'CORPORA: %s (%d documents)' % (corpora[0].root, len(corpora))
        print 'LANGS:   %s > %s' % (engine.source_lang, engine.target_lang)
        print
        sys.stdout.flush()

    def step(self, step):
        self._step = step
        self._current_step += 1
        return self

    def completed(self, bleu):
        print '\n============ TUNING SUCCESS ============\n'
        print '\nFinal BLEU: %.2f\n' % (bleu * 100.)
        print 'You can try the API with:'
        print '\tcurl "http://localhost:{port}/translate?q=hello+world&context=computer"'.format(port=self._api_port)
        print
        sys.stdout.flush()

    def __enter__(self):
        message = 'INFO: (%d of %d) %s... ' % (self._current_step, self.count, self._step)
        print message.ljust(self.line_len),
        sys.stdout.flush()

        self._start_time = time.time()
        return self

    def __exit__(self, *_):
        self._end_time = time.time()
        print 'DONE (in %ds)' % int(self._end_time - self._start_time)
        sys.stdout.flush()


class MMTServerApi:
    DEFAULT_TIMEOUT = 60 * 60  # sec

    def __init__(self, port):
        self.port = port
        self._url_template = 'http://localhost:{port}/{endpoint}'

        logging.getLogger('requests').setLevel(1000)
        logging.getLogger('urllib3').setLevel(1000)

    def _unpack(self, r):
        if r.status_code != requests.codes.ok:
            raise Exception('HTTP request failed with code ' + str(r.status_code) + ': ' + r.url)

        return r.json()

    def _get(self, endpoint, params=None):
        url = self._url_template.format(port=self.port, endpoint=endpoint)
        r = requests.get(url, params=params, timeout=MMTServerApi.DEFAULT_TIMEOUT)
        return self._unpack(r)

    def _delete(self, endpoint):
        url = self._url_template.format(port=self.port, endpoint=endpoint)
        r = requests.delete(url, timeout=MMTServerApi.DEFAULT_TIMEOUT)
        return self._unpack(r)

    def _put(self, endpoint, json=None):
        url = self._url_template.format(port=self.port, endpoint=endpoint)

        data = headers = None
        if json is not None:
            data = js.dumps(json)
            headers = {'Content-type': 'application/json'}

        r = requests.put(url, data=data, headers=headers, timeout=MMTServerApi.DEFAULT_TIMEOUT)
        return self._unpack(r)

    def _post(self, endpoint, json=None):
        url = self._url_template.format(port=self.port, endpoint=endpoint)

        data = headers = None
        if json is not None:
            data = js.dumps(json)
            headers = {'Content-type': 'application/json'}

        r = requests.post(url, data=data, headers=headers, timeout=MMTServerApi.DEFAULT_TIMEOUT)
        return self._unpack(r)

    def stats(self):
        return self._get('_stat')

    def update_features(self, features):
        return self._put('decoder/features', json=features)

    def get_features(self):
        return self._get('decoder/features')

    def get_context_f(self, document, limit=None):
        params = {'local_file': document}
        if limit is not None:
            params['limit'] = limit
        return self._get('context', params=params)

    def get_context_s(self, text, limit=None):
        params = {'text': text}
        if limit is not None:
            params['limit'] = limit
        return self._get('context', params=params)

    def create_session(self, context):
        return self._post('sessions', json=context)

    def close_session(self, session):
        return self._delete('sessions/' + str(session))

    def translate(self, source, session=None, context=None, processing=True, nbest=None):
        p = {'q': source, 'processing': (1 if processing else 0)}
        if session is not None:
            p['session'] = session
        if nbest is not None:
            p['nbest'] = nbest
        if context is not None:
            p['context_array'] = js.dumps(context)

        return self._get('translate', params=p)


class _MMTDistributedComponent(_MMTRuntimeComponent, _ProcessMonitor):
    def __init__(self, component, engine, cluster_ports=None):
        _MMTRuntimeComponent.__init__(self, engine.name, component)
        _ProcessMonitor.__init__(self, os.path.join(self._get_runtimedir(), 'process.pid'))

        self.engine = engine
        self.cluster_ports = cluster_ports if cluster_ports is not None else DEFAULT_MMT_CLUSTER_PORTS


class MMTServer(_MMTDistributedComponent):
    def __init__(self, engine, api_port=None, cluster_ports=None):
        _MMTDistributedComponent.__init__(self, 'master', engine, cluster_ports)

        self.api_port = api_port if api_port is not None else DEFAULT_MMT_API_PORT
        self.api = MMTServerApi(api_port)

        self._mert_script = os.path.join(Moses.bin_path, 'scripts', 'mert-moses.pl')
        self._mert_i_script = os.path.join(scripts.MMT_ROOT, 'scripts', 'mertinterface.py')
        self.log_file = self._get_logfile('process', ensure=False)

    def _start_process(self):
        args = ['-e', self.engine.name, '-a', str(self.api_port), '-p', str(self.cluster_ports[0]),
                str(self.cluster_ports[1])]

        env = os.environ.copy()
        env['LD_LIBRARY_PATH'] = scripts.LIB_DIR
        command = mmt_javamain('eu.modernmt.cli.MasterNodeMain', args)

        self._get_logfile(self.log_file, ensure=True)
        log = open(self.log_file, 'wa')
        return subprocess.Popen(command, stderr=log, shell=False, env=env)

    def _check_process_status(self):
        try:
            self.api.stats()
            return True
        except:
            return False

    def tune(self, corpora=None, tokenize=True, debug=False, context_enabled=True):
        if corpora is None:
            corpora = ParallelCorpus.list(os.path.join(self.engine.data_path, TrainingPreprocessor.DEV_FOLDER_NAME))

        if len(corpora) == 0:
            raise IllegalArgumentException('empty corpora')

        if not self.is_running():
            raise IllegalStateException('No MMT Server running, start the engine first')

        target_lang = self.engine.target_lang
        source_lang = self.engine.source_lang

        cmdlogger = _TuningProcessLogger(4 if tokenize else 3)
        cmdlogger.start(self, corpora)

        working_dir = self._get_tempdir('tuning')
        mert_wd = os.path.join(working_dir, 'mert')

        try:
            original_corpora = corpora

            # Tokenization
            tokenized_corpora = original_corpora

            if tokenize:
                tokenizer_output = os.path.join(working_dir, 'tokenized_corpora')
                fileutils.makedirs(tokenizer_output, exist_ok=True)

                with cmdlogger.step('Corpus tokenization') as _:
                    tokenized_corpora = self.engine.preprocessor.process(corpora, tokenizer_output, print_tags=False,
                                                                         print_placeholders=True,
                                                                         original_spacing=False)

            # Create merged corpus
            with cmdlogger.step('Merging corpus') as _:
                source_merged_corpus = os.path.join(working_dir, 'corpus.' + source_lang)
                with open(source_merged_corpus, 'wb') as out:
                    original_root = original_corpora[0].root

                    for corpus in tokenized_corpora:
                        tokenized = corpus.get_file(source_lang)
                        original = os.path.join(original_root, corpus.name + '.' + source_lang)
                        out.write(tokenized + ':' + original + '\n')

                target_merged_corpus = os.path.join(working_dir, 'corpus.' + target_lang)
                fileutils.merge([corpus.get_file(target_lang) for corpus in tokenized_corpora], target_merged_corpus)

            # Run MERT algorithm
            with cmdlogger.step('Tuning') as _:
                # Start MERT
                decoder_flags = ['--port', str(self.api_port)]

                if not context_enabled:
                    decoder_flags.append('--skip-context-analysis')
                    decoder_flags.append('1')

                fileutils.makedirs(mert_wd, exist_ok=True)

                with tempfile.NamedTemporaryFile() as runtime_moses_ini:
                    command = [self._mert_script, source_merged_corpus, target_merged_corpus,
                               self._mert_i_script, runtime_moses_ini.name, '--threads',
                               str(multiprocessing.cpu_count()), '--mertdir', os.path.join(Moses.bin_path, 'bin'),
                               '--mertargs', '\'--binary --sctype BLEU\'', '--working-dir', mert_wd, '--nbest', '100',
                               '--decoder-flags', '"' + ' '.join(decoder_flags) + '"', '--nonorm', '--closest',
                               '--no-filter-phrase-table']

                    with open(self._get_logfile('mert'), 'wb') as log:
                        shell.execute(' '.join(command), stdout=log, stderr=log)

            # Read optimized configuration
            with cmdlogger.step('Applying changes') as _:
                bleu_score = 0
                weights = {}
                found_weights = False

                with open(os.path.join(mert_wd, 'moses.ini')) as moses_ini:
                    for line in moses_ini:
                        line = line.strip()

                        if len(line) == 0:
                            continue
                        elif found_weights:
                            tokens = line.split()
                            weights[tokens[0].rstrip('=')] = [float(val) for val in tokens[1:]]
                        elif line.startswith('# BLEU'):
                            bleu_score = float(line.split()[2])
                        elif line == '[weight]':
                            found_weights = True

                _ = self.api.update_features(weights)

            cmdlogger.completed(bleu_score)
        except Exception as e:
            logger.exception(e)
            raise
        finally:
            if not debug:
                self._clear_tempdir()

    def evaluate(self, corpora, google_key=None, heval_output=None, use_sessions=True):
        if len(corpora) == 0:
            raise IllegalArgumentException('empty corpora')

        if not self.is_running():
            raise IllegalStateException('No MMT Server running, start the engine first')

        he_outputter = None
        if heval_output is not None:
            fileutils.makedirs(heval_output, exist_ok=True)
            he_outputter = HumanEvaluationFileOutputter()

        target_lang = self.engine.target_lang
        source_lang = self.engine.source_lang

        translators = [
            GoogleTranslate(source_lang, target_lang, key=google_key),
            # BingTranslator(source_lang, target_lang),
            MMTTranslator(self, use_sessions)
        ]

        working_dir = self._get_tempdir('evaluate')

        translations = []

        # Process references
        corpora_path = os.path.join(working_dir, 'corpora')
        corpora = self.engine.preprocessor.process(corpora, corpora_path, print_tags=True, print_placeholders=False,
                                                   original_spacing=True)
        reference = os.path.join(working_dir, 'reference.' + target_lang)
        fileutils.merge([corpus.get_file(target_lang) for corpus in corpora], reference)
        source = os.path.join(working_dir, 'source.' + source_lang)
        fileutils.merge([corpus.get_file(source_lang) for corpus in corpora], source)

        # Translate
        for translator in translators:
            tid = translator.name().replace(' ', '_')

            translations_path = os.path.join(working_dir, 'translations', tid)
            fileutils.makedirs(translations_path, exist_ok=True)

            try:
                translated, mtt = translator.translate(corpora, translations_path)
                translations.append((translator, translated, mtt))
            except TranslateError as e:
                translations.append((translator, e))
            except Exception as e:
                translations.append((translator, TranslateError('Unexcepted ERROR: ' + str(e.message))))

        if he_outputter is not None:
            he_output = os.path.join(heval_output, 'reference.' + target_lang)
            he_outputter.write(reference, he_output, target_lang)
            he_output = os.path.join(heval_output, 'source.' + source_lang)
            he_outputter.write(source, he_output, source_lang)

        # Scoring
        scores = {}

        for translation in translations:
            if len(translation) > 2:
                translator, translated, mtt = translation
                tid = translator.name().replace(' ', '_')

                translated_merged = os.path.join(working_dir, tid + '.' + target_lang)
                fileutils.merge([corpus.get_file(target_lang) for corpus in translated], translated_merged)

                if he_outputter is not None:
                    he_output = os.path.join(heval_output, tid + '.' + target_lang)
                    he_outputter.write(translated_merged, he_output, target_lang)

                scores[translator.name()] = {
                    'bleu': BLEUScore().calculate(translated_merged, reference),
                    'matecat': MatecatScore().calculate(translated_merged, reference),
                    '_mtt': mtt
                }
            else:
                translator, e = translation
                scores[translator.name()] = str(e.message)

        return scores


class MMTWorker(_MMTDistributedComponent):
    def __init__(self, engine, cluster_ports=None, master=None):
        _MMTDistributedComponent.__init__(self, 'slave', engine, cluster_ports)

        self._master = master
        self.log_file = self._get_logfile('process', ensure=False)
        self._status_file = os.path.join(self._get_runtimedir(), 'process.status')

    def _get_status(self):
        if os.path.isfile(self._status_file):
            with open(self._status_file) as content:
                status = content.read()
            return status.strip().lower()

        return None

    def wait_modelsync(self):
        status = self._get_status()

        while status is None:
            time.sleep(1)
            status = self._get_status()

        return status == 'ready'

    def _start_process(self):
        args = ['-e', self.engine.name, '-p', str(self.cluster_ports[0]), str(self.cluster_ports[1]), '--status-file',
                self._status_file]

        if self._master is not None:
            for key, value in self._master.iteritems():
                if value is not None:
                    args.append('--master-' + key)
                    args.append(str(value))

        env = os.environ.copy()
        env['LD_LIBRARY_PATH'] = scripts.LIB_DIR
        command = mmt_javamain('eu.modernmt.cli.SlaveNodeMain', args)

        self._get_logfile(self.log_file, ensure=True)
        log = open(self.log_file, 'wa')

        if os.path.isfile(self._status_file):
            os.remove(self._status_file)

        return subprocess.Popen(command, stderr=log, shell=False, env=env)<|MERGE_RESOLUTION|>--- conflicted
+++ resolved
@@ -243,8 +243,8 @@
 
         # Current implementation of AdaptiveLM is not useful during translation.
         # We chose to skip thi component for the moment.
-        #steps = steps[:]
-        #if 'adaptive_lm' in steps:
+        # steps = steps[:]
+        # if 'adaptive_lm' in steps:
         #    steps.remove('adaptive_lm')
 
         cmdlogger = _MMTEngineBuilderLogger(len(steps) + 1)
@@ -391,7 +391,8 @@
         self.pt = injector.inject(SuffixArraysPhraseTable(self._pt_model, (self.source_lang, self.target_lang)))
         self.aligner = injector.inject(WordAligner.instantiate(self._aligner_type))
         self.static_lm = injector.inject(LanguageModel.instantiate(self._static_lm_type, self._static_lm_model))
-        self.adaptive_lm = injector.inject(LanguageModel.instantiate(self._adaptive_lm_type, self._adaptive_lm_model, self.static_lm))
+        self.adaptive_lm = injector.inject(
+            LanguageModel.instantiate(self._adaptive_lm_type, self._adaptive_lm_model, self.static_lm))
 
         self.moses = injector.inject(Moses(self._moses_ini_file))
         self.moses.add_feature(MosesFeature('UnknownWordPenalty'))
@@ -400,26 +401,15 @@
         self.moses.add_feature(MosesFeature('PhrasePenalty'))
         self.moses.add_feature(self.pt, 'PT0')
         self.moses.add_feature(LexicalReordering(), 'DM0')
-        #self.moses.add_feature(self.static_lm, 'StaticLM')
         self.moses.add_feature(self.adaptive_lm, 'muxlm')
 
         self._optimal_weights = {
-<<<<<<< HEAD
-            #'StaticLM': [0.0310696],
             'muxlm': [0.03],
             'DM0': [0.0281009, 0.0254415, 0.0229716, 0.0334702, 0.0440066, 0.0106037, 0.163133, 0.179085],
             'Distortion0': [0.00517499],
             'WordPenalty0': [-0.124562],
             'PhrasePenalty0': [-0.165601],
             'PT0': [8.95681E-4, 0.0163699, 0.102362, 0.0310822, 0.0160701],
-=======
-            'StaticLM': [0.0479499],
-            'DM0': [0.0190023, 0.0340374, 0.0498094, 0.0268307, 0.162592, 0.0265619, 0.202375, 3.65487E-4],
-            'Distortion0': [0.0327652],
-            'WordPenalty0': [-0.093101],
-            'PhrasePenalty0': [-0.207421],
-            'PT0': [-0.00105085, 0.00839102, 0.00796365, 0.0356109, 0.0441722],
->>>>>>> 36835cac
         }
 
         if self._config is None:
