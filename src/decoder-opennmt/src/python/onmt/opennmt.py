import argparse

import torch

from onmt import MMTDecoder
from onmt.Translator import Translator

import logging
logging.basicConfig(level=logging.DEBUG)

parser = argparse.ArgumentParser(description='train.py')

# parser.add_argument('-train_from_state_dict', default='', type=str,
#                     help="""If training from a checkpoint then this is the
#                     path to the pretrained model's state_dict.""")


class OpenNMTDecoder(MMTDecoder):
    # def __init__(self, model_path, gpu_index=-1):
    def __init__(self, opt):

        self._logger = logging.getLogger('opennmt.onmt.opennmtdecoder')

        self._logger.info('args: %s' % repr(opt))

        model_path = opt.model

        MMTDecoder.__init__(self, model_path)

        # TODO: how to create the opt object?
        ## Assuming that model_path is an actual model (and not is )
        # checkpoint_path = model_path

        ###opt = parser.parse_args(args=parameters)
        # opt = parser.parse_args(args="")
        # opt.model = checkpoint_path
        # opt.batch_size = 1
        # opt.beam_size = 3
        # opt.max_sent_length = 5
        # opt.n_best = 3
        # opt.replace_unk = False
        # opt.verbose = False
        # opt.tuning_epochs = 3

        # opt.gpu = gpu_index
        if opt.gpu > -1:
            opt.cuda = True
        else:
            opt.cuda = False

        # Sets the seed for generating random numbers
        if (opt.seed >= 0):
            torch.manual_seed(opt.seed)

        self.translator = Translator(opt)


    def translate(self, text, suggestions=None):
        self._logger.info('translating: %s' % text)
        # TODO: stub implementation

        srcBatch = []

        srcBatch.append(text)

        if len(suggestions) == 0:
            predBatch, predScore, goldScore = self.translator.translate(srcBatch, None)
        else:
            predBatch, predScore, goldScore = self.translator.translateWithAdaptation(srcBatch, None, suggestions)

        output = predBatch[0][0]

        # print of the nbest for each sentence of the batch
<<<<<<< HEAD
#        for b in range(len(predBatch)):
#            for n in range(len(predBatch[b])):
#                print "def OpenNMTDecoder::translate(self, text, suggestions=None) predScore[b][n]:", repr(predScore[b][n]), " predBatch[b][n]:", repr(predBatch[b][n])
=======
        for b in range(len(predBatch)):
            for n in range(len(predBatch[b])):
                self._logger.info("b:%d n:%d predScore[b][n]:%g predBatch[b][n]:%s" % (b,n,predScore[b][n], repr(predBatch[b][n])))
>>>>>>> a16b2200

        return output

    def close(self):
        pass<|MERGE_RESOLUTION|>--- conflicted
+++ resolved
@@ -71,15 +71,9 @@
         output = predBatch[0][0]
 
         # print of the nbest for each sentence of the batch
-<<<<<<< HEAD
-#        for b in range(len(predBatch)):
-#            for n in range(len(predBatch[b])):
-#                print "def OpenNMTDecoder::translate(self, text, suggestions=None) predScore[b][n]:", repr(predScore[b][n]), " predBatch[b][n]:", repr(predBatch[b][n])
-=======
         for b in range(len(predBatch)):
             for n in range(len(predBatch[b])):
                 self._logger.info("b:%d n:%d predScore[b][n]:%g predBatch[b][n]:%s" % (b,n,predScore[b][n], repr(predBatch[b][n])))
->>>>>>> a16b2200
 
         return output
 
