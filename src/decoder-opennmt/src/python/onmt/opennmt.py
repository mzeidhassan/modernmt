import argparse

import torch

from onmt import MMTDecoder
from onmt.Translator import Translator

parser = argparse.ArgumentParser(description='train.py')

parser.add_argument('-train_from_state_dict', default='', type=str,
                    help="""If training from a checkpoint then this is the
                    path to the pretrained model's state_dict.""")


class OpenNMTDecoder(MMTDecoder):
    def __init__(self, model_path, gpu_index=-1):
        MMTDecoder.__init__(self, model_path)
        # TODO: stub implementation

        # TODO: how to create the opt object?
        ## Assuming that model_path is an actual model (and not is )
        checkpoint_path = model_path

        ###opt = parser.parse_args(args=parameters)
        opt = parser.parse_args(args="")
        opt.model = checkpoint_path
        opt.batch_size = 1
        opt.beam_size = 50
        opt.max_sent_length = 2
        opt.n_best = 1
        opt.replace_unk = True
        opt.verbose = False
        opt.tuning_epochs = 3

        opt.gpu = gpu_index
        if opt.gpu > -1:
            opt.cuda = True
        else:
            opt.cuda = False

        opt.seed = 1234
        # Sets the seed for generating random numbers
        if (opt.seed >= 0):
            torch.manual_seed(opt.seed)

        self.translator = Translator(opt)

    def translate(self, text, suggestions=None):
        # TODO: stub implementation

        # if (int(time.time()) % 2) == 0:
        #    raise ArithmeticError("fake exception")

        ###srcBatch = [ text ]

        srcBatch = []

        srcBatch.append(text)

        if len(suggestions) == 0:
            predBatch, predScore, goldScore = self.translator.translate(srcBatch, None)
        else:
            # tuningSrcBatch, tuningTgtBatch = [], []
            # for sugg in suggestions:
            #     tuningSrcBatch.append(sugg.source)
            #     tuningTgtBatch.append(sugg.target)
            #
            # tuningBatch = { 'src':tuningSrcBatch, 'tgt':tuningTgtBatch }
            # predBatch, predScore, goldScore = self.translator.translateOnline(srcBatch, None, tuningBatch)
            predBatch, predScore, goldScore = self.translator.translateOnline(srcBatch, None, suggestions)


        output = predBatch[0][0]
        # print "def translate(self, text, suggestions=None) predScore:", predScore[0][0]
        # print "def translate(self, text, suggestions=None) predScore:", repr(predBatch)
        return output

<<<<<<< HEAD
    def _preferred_threads(self):
        # TODO: stub implementation (should be number of GPUs)
        return 4


        #########
        #### An example of input for
        #### echo {"id":1, "source":"hello and goodbye", "suggestions":[{"source": "A", "target1": "a", "score":"0.1"},{"source": "B", "target2": "b", "score":"0.2"}]}
        #########
=======
    def close(self):
        pass
>>>>>>> 007c5075
<|MERGE_RESOLUTION|>--- conflicted
+++ resolved
@@ -75,17 +75,5 @@
         # print "def translate(self, text, suggestions=None) predScore:", repr(predBatch)
         return output
 
-<<<<<<< HEAD
-    def _preferred_threads(self):
-        # TODO: stub implementation (should be number of GPUs)
-        return 4
-
-
-        #########
-        #### An example of input for
-        #### echo {"id":1, "source":"hello and goodbye", "suggestions":[{"source": "A", "target1": "a", "score":"0.1"},{"source": "B", "target2": "b", "score":"0.2"}]}
-        #########
-=======
     def close(self):
-        pass
->>>>>>> 007c5075
+        pass