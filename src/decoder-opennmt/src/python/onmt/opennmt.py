import argparse

import torch

from onmt import MMTDecoder
from onmt.Translator import Translator

parser = argparse.ArgumentParser(description='train.py')

# parser.add_argument('-train_from_state_dict', default='', type=str,
#                     help="""If training from a checkpoint then this is the
#                     path to the pretrained model's state_dict.""")


class OpenNMTDecoder(MMTDecoder):
    def __init__(self, model_path, gpu_index=-1):
        MMTDecoder.__init__(self, model_path)
        # TODO: stub implementation

        # TODO: how to create the opt object?
        ## Assuming that model_path is an actual model (and not is )
        checkpoint_path = model_path

        ###opt = parser.parse_args(args=parameters)
        opt = parser.parse_args(args="")
        opt.model = checkpoint_path
        opt.batch_size = 1
        opt.beam_size = 3
        opt.max_sent_length = 5
        opt.n_best = 3
        opt.replace_unk = False
        opt.verbose = False
        opt.tuning_epochs = 30

<<<<<<< HEAD
        opt.gpu = -1

=======
        opt.gpu = gpu_index
>>>>>>> 4e810bc8
        if opt.gpu > -1:
            opt.cuda = True
        else:
            opt.cuda = False

        opt.seed = 3435
        # Sets the seed for generating random numbers
        if (opt.seed >= 0):
            torch.manual_seed(opt.seed)

        self.translator = Translator(opt)

    def translate(self, text, suggestions=None):
        # TODO: stub implementation

        srcBatch = []

        srcBatch.append(text)

        if len(suggestions) == 0:
            predBatch, predScore, goldScore = self.translator.translate(srcBatch, None)
        else:
            predBatch, predScore, goldScore = self.translator.translateWithAdaptation(srcBatch, None, suggestions)

        output = predBatch[0][0]

        # print of the nbest for each sentence of the batch
        for b in range(len(predBatch)):
            for n in range(len(predBatch[b])):
                print "def OpenNMTDecoder::translate(self, text, suggestions=None) predScore[b][n]:", repr(predScore[b][n]), " predBatch[b][n]:", repr(predBatch[b][n])

        return output

    def close(self):
        pass<|MERGE_RESOLUTION|>--- conflicted
+++ resolved
@@ -32,12 +32,7 @@
         opt.verbose = False
         opt.tuning_epochs = 30
 
-<<<<<<< HEAD
-        opt.gpu = -1
-
-=======
         opt.gpu = gpu_index
->>>>>>> 4e810bc8
         if opt.gpu > -1:
             opt.cuda = True
         else:
