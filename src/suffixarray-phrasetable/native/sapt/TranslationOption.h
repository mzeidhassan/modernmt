--- conflicted
+++ resolved
@@ -8,6 +8,7 @@
 #include <vector>
 #include <unordered_map>
 #include <mmt/sentence.h>
+#include "OrientationCounts.h"
 
 using namespace std;
 
@@ -20,55 +21,16 @@
         const size_t kTOForwardLexicalProbability = 2;
         const size_t kTOBackwardLexicalProbability = 3;
 
-        //constants for the reordering statistics
-        const size_t kTranslationOptionDistorionCount = 4;  //todo: this number should be read from outside because it has to match the lexicalized reordering.
-        const size_t kTOMonotonicOrientation = 0;
-        const size_t kTONonMonotonicOrientation = 1;
-        const size_t kTOSwapOrientation = 1;
-        const size_t kTODiscontinuousOrientation = 2;
-        const size_t kTODiscontinuousLeftOrientation = 2;
-        const size_t kTODiscontinuousRightOrientation = 3;
-        const size_t kTORightOrientation = 0;
-        const size_t kTOLeftOrientation = 1;
-        const size_t kTOMaxOrientation = 3;
-        const size_t kTONoneOrientation = 4;
-
-        typedef size_t ReorderingType;
-
         struct TranslationOption {
             vector<wid_t> targetPhrase;
             alignment_t alignment;
             vector<float> scores;
-            vector<float> ForwardOrientationCounts; //counts or probs? integer or floats?
-            vector<float> BackwardOrientationCounts; //counts or probs? integer or floats?
+            OrientationCounts orientationCounts;
 
             TranslationOption() {
                 scores.resize(kTranslationOptionScoreCount, 0.f);
-                ForwardOrientationCounts.resize(kTranslationOptionDistorionCount + 1, 0.f);  // the vector include the entry for NONE
-                BackwardOrientationCounts.resize(kTranslationOptionDistorionCount + 1, 0.f);  // the vector include the entry for NONE
             }
 
-<<<<<<< HEAD
-            void SetBestAlignment() { //the best alignment has the larger count, and, in case of equality, the first
-                assert (!alignments.empty());
-                auto best_entry = alignments.begin();
-                size_t best_count = 0;
-                for (auto entry = alignments.begin(); entry != alignments.end(); ++entry) {
-                    if (best_count < entry->second) {
-                        best_count = entry->second;
-                        best_entry = entry;
-                    }
-                }
-                alignment = best_entry->first;
-            }
-
-            //insert a new alignment for the current options, increased its count by one if required
-            void InsertAlignment(alignment_t &a) {
-                alignments[a]++;
-            }
-
-=======
->>>>>>> f72cf675
             string ToString() const {
                 ostringstream repr;
                 for (auto w = targetPhrase.begin(); w != targetPhrase.end(); ++w)
@@ -79,28 +41,15 @@
                 repr << " |||";
                 for (auto a = alignment.begin(); a != alignment.end(); ++a)
                     repr << " " << a->first << "-" << a->second;
+                repr << " |||";
+                for (size_t i = 0; i < orientationCounts.ForwardOrientationCounts.size(); ++i)
+                    repr << " " << orientationCounts.ForwardOrientationCounts[i];
+                repr << " ";
+                for (size_t i = 0; i < orientationCounts.BackwardOrientationCounts.size(); ++i)
+                    repr << " " << orientationCounts.BackwardOrientationCounts[i];
 
                 return repr.str();
             }
-
-<<<<<<< HEAD
-            struct hash {
-                size_t operator()(const TranslationOption &x) const {
-                    size_t h = 0;
-                    for (size_t i = 0; i < x.targetPhrase.size(); ++i) {
-                        wid_t word = x.targetPhrase[i];
-
-                        if (i == 0)
-                            h = word;
-                        else
-                            h = ((h * 8978948897894561157ULL) ^
-                                 (static_cast<uint64_t>(1 + word) * 17894857484156487943ULL));
-                    }
-
-                    return h;
-                }
-            };
-
 
             bool operator==(const TranslationOption &rhs) const {
                 return targetPhrase == rhs.targetPhrase;
@@ -110,12 +59,12 @@
                 return !(rhs == *this);
             }
 
-            void UpdateOrientation(ReorderingType fwd, ReorderingType bwd) {
-                ForwardOrientationCounts[fwd]++;
-                BackwardOrientationCounts[bwd]++;
+            const vector<float>& GetForwardOrientationCounts() const {
+                return orientationCounts.ForwardOrientationCounts;
             }
-=======
->>>>>>> f72cf675
+            const vector<float>& GetBackwardOrientationCounts() const {
+                return orientationCounts.BackwardOrientationCounts;
+            }
         };
     }
 }
