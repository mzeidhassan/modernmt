--- conflicted
+++ resolved
@@ -16,151 +16,6 @@
 
 
 typedef vector<bool> bitvector;
-
-const size_t po_other = mmt::sapt::kTONoneOrientation;
-// check if min and max in the alignment vector v are within the
-// bounds LFT and RGT and update the actual bounds L and R; update
-// the total count of alignment links in the underlying phrase
-// pair
-bool
-check(vector<ushort> const& v, // alignment row/column
-      size_t const LFT, size_t const RGT, // hard limits
-      ushort& L, ushort& R, size_t& count) // current bounds, count
-{
-    if (v.size() == 0) return 0;
-    if (L > v.front() && (L=v.front()) < LFT) return false;
-    if (R < v.back()  && (R=v.back())  > RGT) return false;
-    count += v.size();
-    return true;
-}
-
-/// return number of alignment points in box, -1 on failure
-int
-expand_block(vector<vector<ushort> > const& row2col,
-             vector<vector<ushort> > const& col2row,
-             size_t       row, size_t       col, // seed coordinates
-             size_t const TOP, size_t const LFT, // hard limits
-             size_t const BOT, size_t const RGT, // hard limits
-             ushort* top = NULL, ushort* lft = NULL,
-             ushort* bot = NULL, ushort* rgt = NULL) // store results
-{
-    if (row < TOP || row > BOT || col < LFT || col > RGT) return -1;
-    assert(row >= row2col.size());
-    assert(col >= col2row.size());
-
-    // ====================================================
-    // tables grow downwards, so TOP is smaller than BOT!
-    // ====================================================
-
-    ushort T, L, B, R; // box dimensions
-
-    // if we start on an empty cell, search for the first alignment point
-    if (row2col[row].size() == 0 && col2row[col].size() == 0)
-    {
-        if      (row == TOP) while (row < BOT && !row2col[++row].size());
-        else if (row == BOT) while (row > TOP && !row2col[--row].size());
-
-        if      (col == LFT) while (col < RGT && !col2row[++col].size());
-        else if (col == RGT) while (col > RGT && !col2row[--col].size());
-
-        if (row2col[row].size() == 0 && col2row[col].size() == 0)
-            return 0;
-    }
-    if (row2col[row].size() == 0)
-        row = col2row[col].front();
-    if (col2row[col].size() == 0)
-        col = row2col[row].front();
-
-    if ((T = col2row[col].front()) < TOP) return -1;
-    if ((B = col2row[col].back())  > BOT) return -1;
-    if ((L = row2col[row].front()) < LFT) return -1;
-    if ((R = row2col[row].back())  > RGT) return -1;
-
-    if (B == T && R == L) return 1;
-
-    // start/end of row / column coverage:
-    ushort rs = row, re = row, cs = col, ce = col;
-    int ret = row2col[row].size();
-    for (size_t tmp = 1; tmp; ret += tmp)
-    {
-        tmp = 0;;
-        while (rs>T) if (!check(row2col[--rs],LFT,RGT,L,R,tmp)) return -1;
-        while (re<B) if (!check(row2col[++re],LFT,RGT,L,R,tmp)) return -1;
-        while (cs>L) if (!check(col2row[--cs],TOP,BOT,T,B,tmp)) return -1;
-        while (ce<R) if (!check(col2row[++ce],TOP,BOT,T,B,tmp)) return -1;
-    }
-    if (top) *top = T;
-    if (bot) *bot = B;
-    if (lft) *lft = L;
-    if (rgt) *rgt = R;
-    return ret;
-}
-
-ReorderingType
-find_po_fwd(vector<vector<ushort> >& a1,
-            vector<vector<ushort> >& a2,
-            size_t s1, size_t e1,
-            size_t s2, size_t e2)
-{
-    if (e2 == a2.size()) { // end of target sentence
-        return mmt::sapt::kTOMonotonicOrientation;
-    }
-    size_t y = e2, L = e2, R = a2.size()-1; // won't change
-    size_t x = e1, T = e1, B = a1.size()-1;
-    if (e1 < a1.size() && expand_block(a1,a2,x,y,T,L,B,R) >= 0) {
-        return mmt::sapt::kTOMonotonicOrientation;
-    }
-    B = x = s1-1; T = 0;
-    if (s1 && expand_block(a1,a2,x,y,T,L,B,R) >= 0) {
-        return mmt::sapt::kTOSwapOrientation;
-    }
-    while (e2 < a2.size() && a2[e2].size() == 0) ++e2;
-    if (e2 == a2.size()) { // should never happen, actually
-        return mmt::sapt::kTONoneOrientation;
-    }
-    if (a2[e2].back() < s1) {
-        return mmt::sapt::kTODiscontinuousLeftOrientation;
-    }
-    if (a2[e2].front() >= e1) {
-        return mmt::sapt::kTODiscontinuousRightOrientation;
-    }
-    return mmt::sapt::kTONoneOrientation;
-}
-
-ReorderingType
-find_po_bwd(vector<vector<ushort> >& a1,
-            vector<vector<ushort> >& a2,
-            size_t s1, size_t e1,
-            size_t s2, size_t e2)
-{
-    if (s1 == 0 && s2 == 0){
-        return mmt::sapt::kTOMonotonicOrientation;
-    }
-    if (s2 == 0){
-        return mmt::sapt::kTODiscontinuousRightOrientation;
-    }
-    if (s1 == 0){
-        return mmt::sapt::kTODiscontinuousLeftOrientation;
-    }
-    size_t y = s2-1, L = 0, R = s2-1; // won't change
-    size_t x = s1-1, T = 0, B = s1-1;
-    if (expand_block(a1,a2,x,y,T,L,B,R) >= 0) {
-        return mmt::sapt::kTOMonotonicOrientation;
-    }
-    T = x = e1; B = a1.size()-1;
-    if (expand_block(a1,a2,x,y,T,L,B,R) >= 0) {
-        return mmt::sapt::kTOSwapOrientation;
-    }
-    while (s2-- && a2[s2].size() == 0);
-
-    mmt::sapt::ReorderingType ret;
-    ret = (a2[s2].size()  ==  0 ? po_other :
-           a2[s2].back()   < s1 ? mmt::sapt::kTODiscontinuousRightOrientation :
-           a2[s2].front() >= e1 ? mmt::sapt::kTODiscontinuousLeftOrientation :
-           po_other);
-    return ret;
-}
-
 
 struct PhraseTable::pt_private {
     SuffixArray *index;
@@ -203,11 +58,10 @@
     return result;
 }
 
-<<<<<<< HEAD
 /* Translation Options extraction */
 
-typedef unordered_map<TranslationOption, size_t, TranslationOption::hash> optionsmap_t;
-
+//typedef unordered_map<TranslationOption, size_t, TranslationOption::hash> optionsmap_t;
+/*
 static void ExtractPhrasePairs(const vector<wid_t> &sourceSentence, const vector<wid_t> &targetSentence,
                                const alignment_t &allAlignment, const alignment_t &inBoundAlignment, const vector<bool> &targetAligned,
                                int sourceStart, int sourceEnd, int targetStart, int targetEnd,
@@ -251,11 +105,14 @@
                 a->first -= sourceStart;
                 a->second -= ts;
             }
+*/
 /*
             //compute orientation for this phrase pair
             ReorderingType forwardOrientation = kTOMonotonicOrientation; //dummy computation
             ReorderingType backwardOrientation = kTOSwapOrientation; //dummy computation
             */
+/*
+
 
 
             //determine fwd and bwd phrase orientation
@@ -353,6 +210,8 @@
         }
     }
 }
+*/
+/*
 
 static void GetTranslationOptionsFromSample(const vector<wid_t> &sourcePhrase, const sample_t &sample, optionsmap_t &outOptions, size_t &validSample) {
     // keeps a vector to know whether a target word is aligned.
@@ -391,9 +250,8 @@
         if (isValid) ++validSample;
     }
 }
-
-=======
->>>>>>> f72cf675
+*/
+
 /* Translation Options scoring */
 
 static void GetLexicalScores(Aligner *aligner, const vector<wid_t> &phrase, const TranslationOption &option,
@@ -454,59 +312,47 @@
         return (float) boost::math::binomial_distribution<>::find_lower_bound_on_p(tries, succ, confidence);
 }
 
-<<<<<<< HEAD
-static void ScoreTranslationOptions(SuffixArray *index, Aligner *aligner,
-                                    const vector<wid_t> &phrase, optionsmap_t &options, const size_t validSample) {
-
-    static constexpr float confidence = 0.01;
-
-    size_t SampleSourceFrequency = 0;
-    for (auto entry = options.begin(); entry != options.end(); ++entry) {
-        //set the best alignment for each option
-        ((TranslationOption &) entry->first).SetBestAlignment();
-=======
+
+
 static void MakeTranslationOptions(SuffixArray *index, Aligner *aligner,
                                    const vector<wid_t> &phrase, const vector<sample_t> &samples,
                                    vector<TranslationOption> &output) {
+
+    size_t validSamples = 0;
     vector<TranslationOptionBuilder> builders;
-    TranslationOptionBuilder::Extract(phrase, samples, builders);
+    TranslationOptionBuilder::Extract(phrase, samples, builders, validSamples);
 
     static constexpr float confidence = 0.01;
 
+    /*
     size_t sampleSourceFrequency = 0;
     for (auto entry = builders.begin(); entry != builders.end(); ++entry) {
         sampleSourceFrequency += entry->GetCount();
->>>>>>> f72cf675
-    }
-    SampleSourceFrequency = validSample;
-
-    size_t globalSourceFrequency = index->CountOccurrences(true, phrase);
+    }
+    */
+
+    //compute frequency-based and (possibly) lexical-based scores for all options
+    //create the actual Translation option objects, setting the "best" alignment,
+    size_t SampleSourceFrequency = validSamples;
+    size_t GlobalSourceFrequency = index->CountOccurrences(true, phrase);
 
     for (auto entry = builders.begin(); entry != builders.end(); ++entry) {
-        size_t globalTargetFrequency = index->CountOccurrences(false, entry->GetPhrase());
-
-<<<<<<< HEAD
-        float fwdScore = log(lbop(entry->second,
-                                  std::max(entry->second, SampleSourceFrequency),
+        size_t GlobalTargetFrequency = index->CountOccurrences(false, entry->GetPhrase());
+
+        float fwdScore = log(lbop(entry->GetCount(),
+                                  std::max(entry->GetCount(), SampleSourceFrequency),
                                   confidence));
-        float bwdScore = log(lbop(entry->second,
-                                  std::max(entry->second, (size_t) round((float) SampleSourceFrequency * GlobalTargetFrequency / GlobalSourceFrequency)),
+        float bwdScore = log(lbop(entry->GetCount(),
+                                  std::max(entry->GetCount(), (size_t) round((float) SampleSourceFrequency * GlobalTargetFrequency / GlobalSourceFrequency)),
                                   confidence));
-=======
-        float fwdScore = log(lbop(entry->GetCount(), sampleSourceFrequency, confidence));
-        float bwdScore = log(
-                lbop(entry->GetCount(),
-                     std::max((float) entry->GetCount(),
-                              (float) sampleSourceFrequency * globalTargetFrequency / globalSourceFrequency),
-                     confidence)
-        );
->>>>>>> f72cf675
+
         float fwdLexScore = 0.f;
         float bwdLexScore = 0.f;
 
         TranslationOption option;
         option.alignment = entry->GetBestAlignment();
         option.targetPhrase = entry->GetPhrase();
+        option.orientationCounts = entry->GetOrientationCounts();
 
         if (aligner)
             GetLexicalScores(aligner, phrase, option, fwdLexScore, bwdLexScore);
@@ -521,8 +367,7 @@
 }
 
 /* SAPT methods */
-
-<<<<<<< HEAD
+/*
 static void MakeOptions(SuffixArray *index, Aligner *aligner,
                         const vector<wid_t> &phrase, const vector<sample_t> &samples,
                         vector<TranslationOption> &output) {
@@ -537,9 +382,8 @@
     for (auto entry = options.begin(); entry != options.end(); ++entry)
         output.push_back(entry->first);
 }
-
-=======
->>>>>>> f72cf675
+*/
+
 vector<TranslationOption> PhraseTable::GetTranslationOptions(const vector<wid_t> &phrase, context_t *context) {
     vector<sample_t> samples;
     self->index->GetRandomSamples(phrase, self->numberOfSamples, samples, context);
@@ -562,6 +406,7 @@
     }
 }
 
+
 translation_table_t PhraseTable::GetAllTranslationOptions(const vector<wid_t> &sentence, context_t *context) {
     translation_table_t ttable;
 
