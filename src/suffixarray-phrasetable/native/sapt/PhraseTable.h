//
// Created by Davide  Caroselli on 27/09/16.
//

#ifndef SAPT_PHRASETABLE_H
#define SAPT_PHRASETABLE_H

#include <set>

#include <mmt/IncrementalModel.h>
#include <suffixarray/SuffixArray.h>
#include "Options.h"

using namespace std;

namespace mmt {
    namespace sapt {

        struct TranslationOption {
            vector<wid_t> targetPhrase;
            alignment_t alignment;
            vector<float> scores;

            TranslationOption(size_t scoreSize) {
                scores.resize(scoreSize);
            }
        };

        class PhraseTable : public IncrementalModel {
        public:
            PhraseTable(const string &modelPath, const Options &options = Options());

            ~PhraseTable();

            void NormalizeContext(context_t *context);

<<<<<<< HEAD
            //void GetTargetPhraseCollection(const vector<wid_t> &phrase, vector<mmt::sapt::TranslationOption> &outOptions) {
            void GetTargetPhraseCollection(const vector<wid_t> &phrase, vector<TranslationOption> &outOptions,
                                           context_t *context_vec);
=======
            void GetTargetPhraseCollection(const vector<wid_t> &phrase, vector<TranslationOption> &outOptions, context_t *context);
>>>>>>> 14a3ff2f

            // TODO: just for testing purpose, must be removed asap
            void *__GetSuffixArray();

            /* IncrementalModel */

            virtual void Add(const updateid_t &id, const domain_t domain, const std::vector<wid_t> &source,
                             const std::vector<wid_t> &target, const alignment_t &alignment) override;

            virtual vector<updateid_t> GetLatestUpdatesIdentifier() override;

        private:
            struct pt_private;
            pt_private *self;
            size_t numScoreComponent;

            void GetTranslationOptions(const vector<wid_t> &source_phrase, sample_t &sample,
                                       vector<TranslationOption> &outOptions);

            void ExtractPhrasePairs(std::vector<wid_t> &sourceSentence, std::vector<wid_t> &targetSentence, alignment_t &alignment, std::vector<bool> targetAligned, length_t sourceStart, length_t sourceEnd, int targetStart, int targetEnd, std::vector<TranslationOption> &outOptions);

        };
    }
}


#endif //SAPT_PHRASETABLE_H<|MERGE_RESOLUTION|>--- conflicted
+++ resolved
@@ -34,13 +34,7 @@
 
             void NormalizeContext(context_t *context);
 
-<<<<<<< HEAD
-            //void GetTargetPhraseCollection(const vector<wid_t> &phrase, vector<mmt::sapt::TranslationOption> &outOptions) {
-            void GetTargetPhraseCollection(const vector<wid_t> &phrase, vector<TranslationOption> &outOptions,
-                                           context_t *context_vec);
-=======
             void GetTargetPhraseCollection(const vector<wid_t> &phrase, vector<TranslationOption> &outOptions, context_t *context);
->>>>>>> 14a3ff2f
 
             // TODO: just for testing purpose, must be removed asap
             void *__GetSuffixArray();
