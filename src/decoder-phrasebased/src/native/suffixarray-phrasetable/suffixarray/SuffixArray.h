//
// Created by Davide  Caroselli on 28/09/16.
//

#ifndef SAPT_SUFFIXARRAY_H
#define SAPT_SUFFIXARRAY_H

#include <string>
#include <rocksdb/db.h>
#include <mmt/IncrementalModel.h>
#include <mmt/logging/Logger.h>
#include <unordered_set>
#include <mutex>
#include <mmt/sentence.h>
#include <suffixarray/storage/CorporaStorage.h>
#include "UpdateBatch.h"
#include "PostingList.h"
#include "PrefixCursor.h"
#include "Collector.h"
#include "sample.h"
#include "GarbageCollector.h"
#include "index_exception.h"

using namespace std;

namespace mmt {
    namespace sapt {

        class IndexIterator {
            friend class SuffixArray;

        public:
            struct IndexEntry {
                bool is_source;
                domain_t domain;
                vector<wid_t> words;
                int64_t count;
                vector<location_t> positions;
            };

            virtual ~IndexIterator();

            bool Next(IndexEntry *outEntry);

        private:
            rocksdb::Iterator *it;
            const uint8_t prefixLength;

            IndexIterator(rocksdb::DB *db, uint8_t prefixLength);
        };

        class SuffixArray {
        public:
            SuffixArray(const string &path, uint8_t prefixLength, double gcTimeout, size_t gcBatchSize,
                        bool prepareForBulkLoad = false) throw(index_exception, storage_exception);

            ~SuffixArray();

            void GetRandomSamples(const vector<wid_t> &phrase, size_t limit, vector<sample_t> &outSamples,
                                  const context_t *context = NULL, bool searchInBackground = true);

            Collector *NewCollector(const context_t *context = NULL, bool searchInBackground = true);

            size_t CountOccurrences(bool isSource, const vector<wid_t> &phrase);

            void PutBatch(UpdateBatch &batch) throw(index_exception, storage_exception);

            void ForceCompaction() throw(index_exception);

            const vector<seqid_t> &GetStreams() const {
                return streams;
            }

            CorporaStorage *GetStorage() const {
                return storage;
            }

            IndexIterator *NewIterator() const;

        private:
<<<<<<< HEAD
            logging::Logger logger;
=======
            const logging::Logger logger;
>>>>>>> 36dc0f4b
            const bool openForBulkLoad;
            const uint8_t prefixLength;

            rocksdb::DB *db;
            CorporaStorage *storage;
            vector<seqid_t> streams;

            GarbageCollector *garbageCollector;

            void AddPrefixesToBatch(domain_t domain, const vector<wid_t> &sentence,
                                    int64_t location, unordered_map<string, PostingList> &outBatch);

            void AddTargetCountsToBatch(const vector<wid_t> &sentence, unordered_map<string, int64_t> &outBatch);
        };

    }
}

#endif //SAPT_SUFFIXARRAY_H<|MERGE_RESOLUTION|>--- conflicted
+++ resolved
@@ -78,11 +78,7 @@
             IndexIterator *NewIterator() const;
 
         private:
-<<<<<<< HEAD
-            logging::Logger logger;
-=======
             const logging::Logger logger;
->>>>>>> 36dc0f4b
             const bool openForBulkLoad;
             const uint8_t prefixLength;
 
